// app/api/polls/route.ts (server)
import { NextResponse } from "next/server";
<<<<<<< HEAD
import { supabaseServer } from "@/lib/supabaseServerClient";
=======
import { supabaseServerClient } from "@/lib/supabaseServerClient";
>>>>>>> fc803d1b
import { createPollSchema } from "@/lib/schemas/poll";

export async function POST(req: Request) {
  try {
    const token = req.headers.get("authorization")?.replace("Bearer ", "");
    if (!token) return NextResponse.json({ error: "Unauthorized" }, { status: 401 });

    // verify user from token
<<<<<<< HEAD
    const { data: userRes, error: userErr } = await supabaseServer.auth.getUser(token);
=======
    const { data: userRes, error: userErr } = await supabaseServerClient.auth.getUser(token);
>>>>>>> fc803d1b
    if (userErr || !userRes?.user) {
      return NextResponse.json({ error: "Unauthorized" }, { status: 401 });
    }
    const user = userRes.user;

    // validate body
    const body = await req.json();
    const parse = createPollSchema.safeParse(body);
    if (!parse.success) {
      return NextResponse.json({ error: "Invalid input", details: parse.error.flatten() }, { status: 400 });
    }

    const { title, options } = parse.data;

    // insert poll
<<<<<<< HEAD
    const { data, error } = await supabaseServer.from("polls").insert({
=======
    const { data, error } = await supabaseServerClient.from("polls").insert({
>>>>>>> fc803d1b
      title,
      options,
      owner: user.id,
    }).select();

    if (error) {
      console.error("supabase insert poll error:", error);
      return NextResponse.json({ error: "Failed to create poll" }, { status: 500 });
    }

    // create audit log
<<<<<<< HEAD
    await supabaseServer.from("audit_logs").insert({
=======
    await supabaseServerClient.from("audit_logs").insert({
>>>>>>> fc803d1b
      user_id: user.id,
      action: "create_poll",
      target_id: data?.[0]?.id ?? null,
      details: { titleLength: title.length },
    });

    return NextResponse.json({ data }, { status: 201 });
  } catch (err: any) {
    console.error("polls POST error:", err);
    return NextResponse.json({ error: "Internal server error" }, { status: 500 });
  }
}<|MERGE_RESOLUTION|>--- conflicted
+++ resolved
@@ -1,10 +1,6 @@
 // app/api/polls/route.ts (server)
 import { NextResponse } from "next/server";
-<<<<<<< HEAD
-import { supabaseServer } from "@/lib/supabaseServerClient";
-=======
 import { supabaseServerClient } from "@/lib/supabaseServerClient";
->>>>>>> fc803d1b
 import { createPollSchema } from "@/lib/schemas/poll";
 
 export async function POST(req: Request) {
@@ -13,11 +9,7 @@
     if (!token) return NextResponse.json({ error: "Unauthorized" }, { status: 401 });
 
     // verify user from token
-<<<<<<< HEAD
-    const { data: userRes, error: userErr } = await supabaseServer.auth.getUser(token);
-=======
     const { data: userRes, error: userErr } = await supabaseServerClient.auth.getUser(token);
->>>>>>> fc803d1b
     if (userErr || !userRes?.user) {
       return NextResponse.json({ error: "Unauthorized" }, { status: 401 });
     }
@@ -33,11 +25,7 @@
     const { title, options } = parse.data;
 
     // insert poll
-<<<<<<< HEAD
-    const { data, error } = await supabaseServer.from("polls").insert({
-=======
     const { data, error } = await supabaseServerClient.from("polls").insert({
->>>>>>> fc803d1b
       title,
       options,
       owner: user.id,
@@ -49,11 +37,7 @@
     }
 
     // create audit log
-<<<<<<< HEAD
-    await supabaseServer.from("audit_logs").insert({
-=======
     await supabaseServerClient.from("audit_logs").insert({
->>>>>>> fc803d1b
       user_id: user.id,
       action: "create_poll",
       target_id: data?.[0]?.id ?? null,
